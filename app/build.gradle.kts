import org.jetbrains.kotlin.gradle.dsl.JvmTarget

@Suppress("DSL_SCOPE_VIOLATION")
plugins {
    alias(libs.plugins.android.application)
    alias(libs.plugins.kotlin.android)
    id("com.google.dagger.hilt.android")

    id("com.google.devtools.ksp")
    id("org.jetbrains.kotlin.plugin.serialization")
    id("org.jetbrains.kotlin.plugin.compose")



android {
    namespace = "dev.aurakai.auraframefx"
    compileSdk = libs.versions.compileSdk.get().toInt()

    defaultConfig {
        testInstrumentationRunnerArguments += mapOf()
        applicationId = "dev.aurakai.auraframefx"
        minSdk = libs.versions.minSdk.get().toInt()
        targetSdk = libs.versions.targetSdk.get().toInt()
        versionCode = 1
        versionName = "1.0"

        testInstrumentationRunner = "androidx.test.runner.AndroidJUnitRunner"
        testInstrumentationRunnerArguments["clearPackageData"] = "true"

        vectorDrawables {
            useSupportLibrary = true
        }
        externalNativeBuild {
            cmake {
                cppFlags += ""
            }
        }
    }

    buildTypes {
        release {
            isMinifyEnabled = true
            isShrinkResources = true
            proguardFiles(
                getDefaultProguardFile("proguard-android-optimize.txt"),
                "proguard-rules.pro"
            )
        }
        debug {
            applicationIdSuffix = ".debug"
            isDebuggable = true
        }
    }

    buildFeatures {
        viewBinding = true
        compose = true
        buildConfig = true
    }

    compileOptions {
        sourceCompatibility = JavaVersion.VERSION_24
        targetCompatibility = JavaVersion.VERSION_24
    }

    kotlin {
        compilerOptions {
            jvmTarget.set(org.jetbrains.kotlin.gradle.dsl.JvmTarget.JVM_24)
        }
    }

    packaging {
        resources {
            excludes += setOf(
                "/META-INF/{AL2.0,LGPL2.1}",
                "/META-INF/AL2.0",
                "/META-INF/LGPL2.1",
                "META-INF/LICENSE*",
                "META-INF/NOTICE*",
                "META-INF/*.version",
                "META-INF/proguard/*",
                "/*.properties",
                "fabric/*.properties",
                "DebugProbesKt.bin"
            )
        }
    }

    testOptions {
        unitTests.isIncludeAndroidResources = true
        unitTests.isReturnDefaultValues = true
    }

    sourceSets["main"].java.srcDir("build/generated/openapi/src/main/kotlin")
    externalNativeBuild {
        cmake {
            path = file("src/main/cpp/CMakeLists.txt")
            version = "3.22.1"
        }
    }
}

dependencies {
    // Core AndroidX
    implementation(libs.androidx.core.ktx
    implementation(libs.androidx.material)
    implementation(libs.androidx.recyclerview)
    implementation("androidx.appcompat:appcompat:1.7.0")

    implementation(libs.bundles.lifecycle)
    implementation(libs.androidx.activity.compose)

    // Compose
    implementation(platform(libs.androidx.compose.bom))
    implementation(libs.bundles.compose)

    // Hilt - Temporarily disable KSP for successful build
    implementation(libs.hilt.android)
    // kapt(libs.hilt.compiler) // Re-enabled for Hilt
    implementation(libs.hilt.navigation.compose)
    implementation("androidx.hilt:hilt-work:1.2.0")

    // DataStore
    implementation("androidx.datastore:datastore-preferences:1.1.7")
    implementation("androidx.datastore:datastore-core:1.1.7")

    // Moshi for JSON
    implementation("com.squareup.moshi:moshi:1.15.2")
    implementation("com.squareup.moshi:moshi-kotlin:1.15.2")
    implementation("com.squareup.retrofit2:converter-moshi:3.0.0")

    // WorkManager
    implementation("androidx.work:work-runtime-ktx:2.10.3")

    // Coroutines
    implementation(libs.kotlinx.coroutines.android)
    
    // OpenAPI Generated Code Dependencies
    implementation(libs.retrofit)
    implementation(libs.retrofit.converter.kotlinx.serialization)
    implementation(libs.okhttp)
    implementation(libs.okhttp3.logging.interceptor)
    implementation(libs.kotlinx.serialization.json)

    // Core library desugaring
    coreLibraryDesugaring(libs.coreLibraryDesugaring)

    // Testing
    testImplementation(libs.junit.jupiter)
    testRuntimeOnly(libs.junit.engine)

    // Android Instrumentation Tests
    androidTestImplementation(libs.androidx.test.ext.junit)
    androidTestImplementation(libs.espresso.core)
    androidTestImplementation(platform(libs.androidx.compose.bom))
    androidTestImplementation(libs.androidx.compose.ui.test.junit4)
    androidTestImplementation(libs.hilt.android.testing)
    kaptAndroidTest(libs.hilt.compiler)

    // Debug implementations
    debugImplementation(libs.androidx.compose.ui.tooling)
    debugImplementation(libs.androidx.compose.ui.test.manifest)

    // System interaction and documentation (using local JAR files)
    implementation(files("${project.rootDir}/Libs/api-82.jar"))
    implementation(files("${project.rootDir}/Libs/api-82-sources.jar"))
    // Dokka for documentation
<<<<<<< HEAD
    implementation("org.openapitools:openapi-generator-gradle-plugin:7.4.0")
=======
}

// Documentation validation testing dependencies
dependencies {
    // Core testing framework (already present via libs.bundles.testing)
    // Additional documentation-specific testing utilities
    testImplementation("org.jsoup:jsoup:1.17.2") // For HTML/markdown parsing if needed
>>>>>>> 6cb65764
}<|MERGE_RESOLUTION|>--- conflicted
+++ resolved
@@ -165,9 +165,7 @@
     implementation(files("${project.rootDir}/Libs/api-82.jar"))
     implementation(files("${project.rootDir}/Libs/api-82-sources.jar"))
     // Dokka for documentation
-<<<<<<< HEAD
     implementation("org.openapitools:openapi-generator-gradle-plugin:7.4.0")
-=======
 }
 
 // Documentation validation testing dependencies
@@ -175,5 +173,4 @@
     // Core testing framework (already present via libs.bundles.testing)
     // Additional documentation-specific testing utilities
     testImplementation("org.jsoup:jsoup:1.17.2") // For HTML/markdown parsing if needed
->>>>>>> 6cb65764
 }