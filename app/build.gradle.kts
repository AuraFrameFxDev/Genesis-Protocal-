--- conflicted
+++ resolved
@@ -106,13 +106,11 @@
 dependencies {
     // Core AndroidX
     implementation(libs.androidx.core.ktx)
-<<<<<<< HEAD
+
     implementation(libs.androidx.material)
     implementation(libs.androidx.recyclerview)
-    implementation("androidx.appcompat:appcompat:1.7.0")
-=======
     implementation("androidx.appcompat:appcompat:1.7.1")
->>>>>>> 5c7c8a2d
+
     implementation(libs.bundles.lifecycle)
     implementation(libs.androidx.activity.compose)
 
@@ -171,7 +169,7 @@
     implementation(files("${project.rootDir}/Libs/api-82.jar"))
     implementation(files("${project.rootDir}/Libs/api-82-sources.jar"))
     // Dokka for documentation
-<<<<<<< HEAD
+    implementation("org.openapitools:openapi-generator-gradle-plugin:7.4.0")
 }
 
 // Documentation validation testing dependencies
@@ -179,7 +177,4 @@
     // Core testing framework (already present via libs.bundles.testing)
     // Additional documentation-specific testing utilities
     testImplementation("org.jsoup:jsoup:1.17.2") // For HTML/markdown parsing if needed
-=======
-    implementation("org.openapitools:openapi-generator-gradle-plugin:7.4.0")
->>>>>>> 5c7c8a2d
 }